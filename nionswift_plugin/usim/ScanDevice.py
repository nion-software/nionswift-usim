--- conflicted
+++ resolved
@@ -151,15 +151,10 @@
                     current_frame.complete = True
                 self.__instrument.live_probe_position = Geometry.FloatPoint(y=y / h, x=x / w)
                 sequence_progress = self.__instrument.sequence_progress
-<<<<<<< HEAD
-                target_count = max(sequence_progress - 2*(sequence_progress//(size.width+2) + 1) + 1,
-                                   current_frame.data_count + 1)
-=======
                 # target count is the max of the sequence progress calculation vs the data count.
                 # they will generally be the same; but might be out of sync slightly.
                 # keeping both as a safety measure.
                 target_count = max(sequence_progress - 2 * (sequence_progress // (size.width + 2) + 1) + 1, current_frame.data_count + 1)
->>>>>>> 8ca65785
             else:
                 pixels_remaining = total_pixels - current_frame.data_count
                 pixel_wait = min(pixels_remaining * frame_parameters.pixel_time_us / 1E6, time_slice)
